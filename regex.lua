--- conflicted
+++ resolved
@@ -287,16 +287,11 @@
 end
 regex.search_and_replace = search_and_replace
 
-<<<<<<< HEAD
-local function init()
+function regex.init()
   -- Reinitialize static variables
   global_pat = nil
   stbuf = nil
   exp = nil
 end
-M.init = init
-
-return M
-=======
-return regex
->>>>>>> 09efadad
+
+return regex